"""Contains the core scheduling logic for Happy Eyeballs.

staggered_race is also imported into the base package for convenience.
"""

import asyncio
from contextlib import suppress
from typing import (
    Callable, Any, Tuple, List, Optional, AsyncIterable, Awaitable
)

from . import aitertools
from .debug import debug_log

__all__ = ['staggered_race']


async def staggered_race(
        coro_fns: AsyncIterable[Callable[[], Awaitable]],
        delay: Optional[float],
) -> Tuple[
    Any,
    Optional[int],
    List[Optional[Exception]],
    Optional[Exception],
]:
    """Run coroutines with staggered start times and take the first to finish.

    This function takes an async iterable of coroutine functions. The first one
    is retrieved and started immediately. From then on, whenever the
    immediately preceding one fails (raises an exception), or when *delay*
    seconds has passed, the next coroutine is retrieved and started. This
    continues until one of the coroutines complete successfully, in which
    case all others are cancelled, or until all coroutines fail.

    The coroutines provided should be well-behaved in the following way:

    * They should only ``return`` if completed successfully.

    * They should always raise an exception if they did not complete
      successfully. In particular, if they handle cancellation, they should
      probably reraise, like this::

        try:
            # do work
        except asyncio.CancelledError:
            # undo partially completed work
            raise

    Args:
        coro_fns: an async iterable of coroutine functions, i.e. callables that
            return a coroutine object when called.
            Use :func:`functools.partial` or lambdas to pass arguments.
            If you want to use a regular iterable here, wrap it with
            :func:`~aitertools.aiter_from_iter`.

        delay: amount of time, in seconds, between starting coroutines. If
            ``None``, the coroutines will run sequentially.

    Returns:
        tuple *(winner_result, winner_index, coro_exc, aiter_exc)* where

        - *winner_result*: the result of the winning coroutine, or ``None``
          if no coroutines won.

        - *winner_index*: the index of the winning coroutine in
          ``coro_fns``, or ``None`` if no coroutines won. If the winning
          coroutine may return None on success, *winner_index* can be used
          to definitively determine whether any coroutine won.

        - *coro_exc*: list of exceptions raised by the coroutines.
          ``len(exceptions)`` is equal to the number of coroutines actually
          started, and the order is the same as in ``coro_fns``. The winning
          coroutine's entry is ``None``.

        - *aiter_exc*: exception raised by the *coro_fns* async iterable,
          or ``None`` if *coro_fns* was iterated to completion without raising
          any exception.

    .. versionchanged:: v0.2.0
       *coro_fns* argument now takes an async iterable instead of a regular
       iterable.

    .. versionchanged:: v0.3.0
       The return value is now a 4-tuple. *aiter_exc* is added.

    .. versionchanged:: v0.4.0
       Removed *loop* parameter.

    """
    aiter_coro_fns = aiter(coro_fns)
    winner_result = None
    winner_index = None
    exceptions = []
    tasks = []
    taskgroup = asyncio.TaskGroup()
    aiter_exc = None

    async def run_one_coro(
            previous_failed: Optional[asyncio.Event],
            this_index: int = 0,
    ) -> None:
        # Wait for the previous task to finish, or for delay seconds
        if previous_failed is not None:
<<<<<<< HEAD
            # asyncio.wait_for() is potentially affected by
            # https://github.com/python/cpython/issues/86296
            wait_task = asyncio.create_task(previous_failed.wait())
            try:
                await asyncio.wait((wait_task,), timeout=delay)
            finally:
                wait_task.cancel()
=======
            with suppress(asyncio.TimeoutError):
                async with asyncio.timeout(delay):
                    await previous_failed.wait()
>>>>>>> 20595c31
        # Get the next coroutine to run
        try:
            coro_fn = await anext(aiter_coro_fns)
        except StopAsyncIteration:
            debug_log('Async iterator exhausted on iteration %d', this_index)
            return
        except Exception as e:
            nonlocal aiter_exc
            aiter_exc = e
            debug_log('Async iterator raised exception on iteration %d',
                      this_index, exc_info=True)
            return
        # Start task that will run the next coroutine
        this_failed = asyncio.Event()
        next_task = taskgroup.create_task(run_one_coro(this_failed, this_index+1))
        tasks.append(next_task)
        assert len(tasks) == this_index + 2
        # Prepare place to put this coroutine's exceptions if not won
        exceptions.append(None)
        assert len(exceptions) == this_index + 1

        coro = coro_fn()
        debug_log('Got coroutine function %r, will run coroutine %r',
                  coro_fn, coro)
        try:
            result = await coro
        except asyncio.CancelledError as e:
            debug_log('Coroutine %r cancelled', coro)
            exceptions[this_index] = e
        except Exception as e:
            debug_log('Coroutine %r failed with exception',
                      coro, exc_info=True)
            exceptions[this_index] = e
        else:
            debug_log(
                'Coroutine %r completed successfully, result: %r',
                coro, result)
            # Store winner's results
            nonlocal winner_index, winner_result
            assert winner_index is None
            winner_index = this_index
            winner_result = result
            # Cancel all other tasks. We take care to not cancel the current
            # task as well. If we do so, then since there is no `await` after
            # here and CancelledError are usually thrown at one, we will
            # encounter a curious corner case where the current task will end
            # up as done() == True, cancelled() == False, exception() ==
            # asyncio.CancelledError, which is normally not possible.
            # https://bugs.python.org/issue33413
            for i, t in enumerate(tasks):
                if i != this_index:
                    t.cancel()
        finally:
            this_failed.set()  # Kickstart the next coroutine

    try:
        async with taskgroup:
            first_task = taskgroup.create_task(run_one_coro(None))
            tasks.append(first_task)
            # exiting *async with* waits for all tasks in taskgroup
            # If any task in taskgroup raises an unhandled exception,
            # a BaseExceptionGroup will be raised here
        return winner_result, winner_index, exceptions, aiter_exc
    finally:
        await aitertools.aiterclose(aiter_coro_fns)<|MERGE_RESOLUTION|>--- conflicted
+++ resolved
@@ -102,19 +102,9 @@
     ) -> None:
         # Wait for the previous task to finish, or for delay seconds
         if previous_failed is not None:
-<<<<<<< HEAD
-            # asyncio.wait_for() is potentially affected by
-            # https://github.com/python/cpython/issues/86296
-            wait_task = asyncio.create_task(previous_failed.wait())
-            try:
-                await asyncio.wait((wait_task,), timeout=delay)
-            finally:
-                wait_task.cancel()
-=======
             with suppress(asyncio.TimeoutError):
                 async with asyncio.timeout(delay):
                     await previous_failed.wait()
->>>>>>> 20595c31
         # Get the next coroutine to run
         try:
             coro_fn = await anext(aiter_coro_fns)
